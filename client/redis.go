--- conflicted
+++ resolved
@@ -333,30 +333,6 @@
 // Redis client struct
 // Containers connection parameters and connection pool
 type Redis struct {
-<<<<<<< HEAD
-	network   string
-	address   string
-	db        int
-	password  string
-	timeout   time.Duration
-	pool      *connPool
-	keymap    map[string]string
-	Slots     []structures.ClusterSlot
-	Sentinels structures.SentinelList
-}
-
-// GetName returns the name/address of the connected Redis instance
-func (r *Redis) GetName() string {
-	return r.address
-}
-
-func (r *Redis) GetConnection() (*connection, error) {
-	c, err := r.pool.Get()
-	if err != nil {
-		return nil, err
-	}
-	return c, err
-=======
 	network       string
 	address       string
 	db            int
@@ -364,7 +340,22 @@
 	timeout       time.Duration
 	tcp_keepalive int
 	pool          *connPool
->>>>>>> dcdd16f5
+	keymap        map[string]string
+	Slots         []structures.ClusterSlot
+	Sentinels     structures.SentinelList
+}
+
+// GetName returns the name/address of the connected Redis instance
+func (r *Redis) GetName() string {
+	return r.address
+}
+
+func (r *Redis) GetConnection() (*connection, error) {
+	c, err := r.pool.Get()
+	if err != nil {
+		return nil, err
+	}
+	return c, err
 }
 
 // ExecuteCommand send any raw redis command and receive reply from redis server
@@ -414,9 +405,7 @@
 	if err != nil {
 		return nil, err
 	}
-<<<<<<< HEAD
 	//conn.SetWriteDeadline(r.timeout) // needs to be time.Time?
-=======
 	// Enable TCP Keepalive (if possible)
 	if r.tcp_keepalive > 0 {
 		if tc, ok := conn.(*net.TCPConn); ok {
@@ -424,7 +413,6 @@
 			tc.SetKeepAlivePeriod(time.Duration(r.tcp_keepalive) * time.Second)
 		}
 	}
->>>>>>> dcdd16f5
 	c := &connection{conn, bufio.NewReader(conn)}
 	if r.password != "" {
 		if err := c.SendCommand("AUTH", r.password); err != nil {
@@ -492,11 +480,12 @@
 // Dial up a redis client with just a Host:port string
 func DialAddress(address string) (*Redis, error) {
 	r := &Redis{
-		network:  "tcp",
-		address:  address,
-		db:       0,
-		password: "",
-		timeout:  DefaultTimeout,
+		network:      "tcp",
+		address:      address,
+		db:           0,
+		password:     "",
+		timeout:      DefaultTimeout,
+		tcp_keepaive: DefaultTCPKeepAlive,
 	}
 	r.pool = &connPool{
 		MaxIdle: DefaultMaxIdle,
