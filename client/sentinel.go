package client

import (
	"fmt"
	"log"
	"reflect"
	"strconv"
)

// MasterAddress is a small struct to provide connection information for a
// Master as returned from get-master-addr-by-name
type MasterAddress struct {
	Host string
	Port int
}

// MasterInfo is a struct providing the information available from sentinel
// about a given master (aka pod)
// The way this works is you tag the field with the name redis returns
// and reflect is used in the methods which return this structure to populate
// it with the data from Redis
//
// Note this means it will nee dto be updated when new fields are added in
// sentinel. Fortunately this appears to be rare.
//
// Currently the list is:
// 'pending-commands'
// 'ip'
// 'down-after-milliseconds'
// 'role-reported'
// 'runid'
// 'port'
// 'last-ok-ping-reply'
// 'last-ping-sent'
// 'failover-timeout'
// 'config-epoch'
// 'quorum'
// 'role-reported-time'
// 'last-ping-reply'
// 'name'
// 'parallel-syncs'
// 'info-refresh'
// 'flags'
// 'num-slaves'
// 'num-other-sentinels'
type MasterInfo struct {
	Name                  string `redis:"name"`
	Port                  int    `redis:"port"`
	NumSlaves             int    `redis:"num-slaves"`
	Quorum                int    `redis:"quorum"`
	NumOtherSentinels     int    `redis:"num-other-sentinels"`
	ParallelSyncs         int    `redis:"parallel-syncs"`
	Runid                 string `redis:"runid"`
	IP                    string `redis:"ip"`
	DownAfterMilliseconds int    `redis:"down-after-milliseconds"`
	IsMasterDown          bool   `redis:"is-master-down"`
	LastOkPingReply       int    `redis:"last-ok-ping-reply"`
	RoleReportedTime      int    `redis:"role-reported-time"`
	InfoRefresh           int    `redis:"info-refresh"`
	RoleReported          string `redis:"role-reported"`
	LastPingReply         int    `redis:"last-ping-reply"`
	LastPingSent          int    `redis:"last-ping-sent"`
	FailoverTimeout       int    `redis:"failover-timeout"`
	ConfigEpoch           int    `redis:"config-epoch"`
	Flags                 string `redis:"flags"`
}

// SlaveInfo is a struct for the results returned from slave queries,
// specifically the individual entries of the  `sentinel slave <podname>`
// command. As with the other Sentinel structs this may change and will need
// updated for new entries
// Currently the members defined by sentinel are as follows.
// "name"
// "ip"
// "port"
// "runid"
// "flags"
// "pending-commands"
// "last-ping-sent"
// "last-ok-ping-reply"
// "last-ping-reply"
// "down-after-milliseconds"
// "info-refresh"
// "role-reported"
// "role-reported-time"
// "master-link-down-time"
// "master-link-status"
// "master-host"
// "master-port"
// "slave-priority"
// "slave-repl-offset"
type SlaveInfo struct {
	Name                   string `redis:"name"`
	Host                   string `redis:"ip"`
	Port                   int    `redis:"port"`
	Runid                  string `redis:"runid"`
	Flags                  string `redis:"flags"`
	PendingCommands        int    `redis:"pending-commands"`
	IsMasterDown           bool   `redis:"is-master-down"`
	LastOkPingReply        int    `redis:"last-ok-ping-reply"`
	RoleReportedTime       int    `redis:"role-reported-time"`
	LastPingReply          int    `redis:"last-ping-reply"`
	LastPingSent           int    `redis:"last-ping-sent"`
	InfoRefresh            int    `redis:"info-refresh"`
	RoleReported           string `redis:"role-reported"`
	MasterLinkDownTime     int    `redis:"master-link-down-time"`
	MasterLinkStatus       string `redis:"master-link-status"`
	MasterHost             string `redis:"master-host"`
	MasterPort             int    `redis:"master-port"`
	SlavePriority          int    `redis:"slave-priority"`
	SlaveReplicationOffset int    `redis:"slave-repl-offset"`
}

<<<<<<< HEAD
// buildSlaveInfoStruct builds the struct for a slave from the Redis slaves command
=======
// SentinelInfo represents the information returned from a "SENTINEL SENTINELS
// <name>" command
type SentinelInfo struct {
	Name                  string `redis:"name"`
	IP                    string `redis:"ip"`
	Port                  int    `redis:"port"`
	Runid                 string `redis:"runid"`
	Flags                 string `redis:"flags"`
	PendingCommands       int    `redis:"pending-commands"`
	LastPingReply         int    `redis:"last-ping-reply"`
	LastPingSent          int    `redis:"last-ping-sent"`
	LastOkPingReply       int    `redis:"last-ok-ping-reply"`
	DownAfterMilliseconds int    `redis:"down-after-milliseconds"`
	LastHelloMessage      int    `redis:"last-hello-message"`
	VotedLeader           string `redis:"voted-leader"`
	VotedLeaderEpoch      int    `redis:"voted-leader-epoch"`
}

// buildSlaveInfoStruct builods the struct for a slave from the Redis slaves command
>>>>>>> 5a5104a4
func (r *Redis) buildSlaveInfoStruct(info map[string]string) (master SlaveInfo, err error) {
	s := reflect.ValueOf(&master).Elem()
	typeOfT := s.Type()
	for i := 0; i < s.NumField(); i++ {
		p := typeOfT.Field(i)
		f := s.Field(i)
		tag := p.Tag.Get("redis")
		if f.Type().Name() == "int" {
			val, err := strconv.ParseInt(info[tag], 10, 64)
			if err != nil {
				println("Unable to convert to data from sentinel server:", info[tag], err)
			} else {
				f.SetInt(val)
			}
		}
		if f.Type().Name() == "string" {
			f.SetString(info[tag])
		}
		if f.Type().Name() == "bool" {
			// This handles primarily the xxx_xx style fields in the return data from redis
			if info[tag] != "" {
				val, err := strconv.ParseInt(info[tag], 10, 64)
				if err != nil {
					println("[bool] Unable to convert to data from sentinel server:", info[tag], err)
					fmt.Println("Error:", err)
				} else {
					if val > 0 {
						f.SetBool(true)
					}
				}
			}
		}
	}
	return
}

// SentinelSlaves takes a podname and returns a list of SlaveInfo structs for
// each known slave.
func (r *Redis) SentinelSlaves(podname string) (slaves []SlaveInfo, err error) {
	rp, err := r.ExecuteCommand("SENTINEL", "SLAVES", podname)
	if err != nil {
		fmt.Println("error on slaves command:", err)
		return
	}
	for i := 0; i < len(rp.Multi); i++ {
		slavemap, err := rp.Multi[i].HashValue()
		if err != nil {
			log.Println("unable to get slave info, err:", err)
		} else {
			info, err := r.buildSlaveInfoStruct(slavemap)
			if err != nil {
				fmt.Printf("Unable to get slaves, err: %s\n", err)
			}
			slaves = append(slaves, info)
		}
	}
	return
}

// SentinelMonitor executes the SENTINEL MONITOR command on the server
// This is used to add pods to the sentinel configuration
func (r *Redis) SentinelMonitor(podname string, ip string, port int, quorum int) (bool, error) {
	res, err := r.ExecuteCommand("SENTINEL", "MONITOR", podname, ip, port, quorum)
	ok, _ := res.BoolValue()
	return ok, err
}

// SentinelRemove executes the SENTINEL REMOVE command on the server
// This is used to remove pods to the sentinel configuration
func (r *Redis) SentinelRemove(podname string) (bool, error) {
	res, err := r.ExecuteCommand("SENTINEL", "REMOVE", podname)
	ok, _ := res.BoolValue()
	return ok, err
}

// SentinelSetString will set the value of skey to sval for a
// given pod. This is used when the value is known to be a string
func (r *Redis) SentinelSetString(podname string, skey string, sval string) error {
	_, err := r.ExecuteCommand("SENTINEL", "SET", podname, skey, sval)
	return err
}

// SentinelSetInt will set the value of skey to sval for a
// given pod. This is used when the value is known to be an Int
func (r *Redis) SentinelSetInt(podname string, skey string, sval int) error {
	_, err := r.ExecuteCommand("SENTINEL", "SET", podname, skey, sval)
	return err
}

// SentinelSetPass will set the value to be used in the AUTH command for a
// given pod
func (r *Redis) SentinelSetPass(podname string, password string) error {
	_, err := r.ExecuteCommand("SENTINEL", "SET", podname, "AUTHPASS", password)
	return err
}

<<<<<<< HEAD
// SentinelMasters returns the list of known masters
=======
func (r *Redis) SentinelSentinels(podName string) (sentinels []SentinelInfo, err error) {
	reply, err := r.ExecuteCommand("SENTINEL", "SENTINELS", podName)
	if err != nil {
		log.Print("Err in sentinels command:", err)
		return
	}
	count := len(reply.Multi)
	for i := 0; i < count; i++ {
		data, err := reply.Multi[i].HashValue()
		if err != nil {
			log.Fatal("Error:", err)
		}
		sentinel, err := r.buildSentinelInfoStruct(data)
		sentinels = append(sentinels, sentinel)
	}
	return
}

>>>>>>> 5a5104a4
func (r *Redis) SentinelMasters() (masters []MasterInfo, err error) {
	rp, err := r.ExecuteCommand("SENTINEL", "MASTERS")
	if err != nil {
		return
	}
	podcount := len(rp.Multi)
	for i := 0; i < podcount; i++ {
		pod, err := rp.Multi[i].HashValue()
		if err != nil {
			log.Fatal("Error:", err)
		}
		minfo, err := r.buildMasterInfoStruct(pod)
		masters = append(masters, minfo)
	}
	return
}

<<<<<<< HEAD
// SentinelSentinels returns the data about known sentinels for the given
// pod/master
func (r *Redis) SentinelSentinels(master string) (sentinels []MasterInfo, err error) {
	rp, err := r.ExecuteCommand("SENTINEL", "SENTINELS", master)
	if err != nil {
		return
	}
	podcount := len(rp.Multi)
	for i := 0; i < podcount; i++ {
		pod, err := rp.Multi[i].HashValue()
		if err != nil {
			log.Fatal("Error:", err)
		}
		minfo, err := r.buildMasterInfoStruct(pod)
		sentinels = append(sentinels, minfo)
=======
func (r *Redis) buildSentinelInfoStruct(info map[string]string) (sentinel SentinelInfo, err error) {
	s := reflect.ValueOf(&sentinel).Elem()
	typeOfT := s.Type()
	for i := 0; i < s.NumField(); i++ {
		p := typeOfT.Field(i)
		f := s.Field(i)
		tag := p.Tag.Get("redis")
		if f.Type().Name() == "int" {
			val, err := strconv.ParseInt(info[tag], 10, 64)
			if err != nil {
				fmt.Println("Unable to convert to integer from sentinel server:", tag, info[tag], err)
			} else {
				f.SetInt(val)
			}
		}
		if f.Type().Name() == "string" {
			f.SetString(info[tag])
		}
		if f.Type().Name() == "bool" {
			// This handles primarily the xxx_xx style fields in the return data from redis
			if info[tag] != "" {
				val, err := strconv.ParseInt(info[tag], 10, 64)
				if err != nil {
					println("Unable to convert to bool from sentinel server:", info[tag])
					fmt.Println(info[tag])
					fmt.Println("Error:", err)
				} else {
					if val > 0 {
						f.SetBool(true)
					}
				}
			}
		}
>>>>>>> 5a5104a4
	}
	return
}

func (r *Redis) buildMasterInfoStruct(info map[string]string) (master MasterInfo, err error) {
	s := reflect.ValueOf(&master).Elem()
	typeOfT := s.Type()
	for i := 0; i < s.NumField(); i++ {
		p := typeOfT.Field(i)
		f := s.Field(i)
		tag := p.Tag.Get("redis")
		if f.Type().Name() == "int" {
			if info[tag] > "" {
				val, err := strconv.ParseInt(info[tag], 10, 64)
				if err != nil {
					fmt.Println("Unable to convert to integer from sentinel server:", tag, info[tag], err)
				} else {
					f.SetInt(val)
				}
			}
		}
		if f.Type().Name() == "string" {
			f.SetString(info[tag])
		}
		if f.Type().Name() == "bool" {
			// This handles primarily the xxx_xx style fields in the return data from redis
			if info[tag] != "" {
				val, err := strconv.ParseInt(info[tag], 10, 64)
				if err != nil {
					println("Unable to convert to bool from sentinel server:", info[tag])
					fmt.Println(info[tag])
					fmt.Println("Error:", err)
				} else {
					if val > 0 {
						f.SetBool(true)
					}
				}
			}
		}
	}
	return
}

// SentinelMasterInfo returns the information about a pod or master
func (r *Redis) SentinelMasterInfo(podname string) (master MasterInfo, err error) {
	log.Println("get info for:", podname)
	rp, err := r.ExecuteCommand("SENTINEL", "MASTER", podname)
	if err != nil || len(rp.Error) > 0 {
		return master, err
	}
	info, err := rp.HashValue()
	return r.buildMasterInfoStruct(info)
}

// SentinelGetMaster returns the information needed to connect to the master of
// a given pod
func (r *Redis) SentinelGetMaster(podname string) (conninfo MasterAddress, err error) {
	rp, err := r.ExecuteCommand("SENTINEL", "get-master-addr-by-name", podname)
	if err != nil {
		return conninfo, err
	}
	info, err := rp.ListValue()
	if len(info) != 0 {
		conninfo.Host = info[0]
		conninfo.Port, err = strconv.Atoi(info[1])
		if err != nil {
			fmt.Println("Got bad port info from server, causing err:", err)
		}
	}
	return conninfo, err
}

func (r *Redis) SentinelFailover(podname string) (bool, error) {
	rp, err := r.ExecuteCommand("SENTINEL", "failover", podname)
	if err != nil {
		log.Println("Error on failover command execution:", err)
		return false, err
	}

	if rp.Error != "" {
		log.Println("Error on failover command execution:", rp.Error)
		return false, fmt.Errorf(rp.Error)
	}
	return true, nil
}<|MERGE_RESOLUTION|>--- conflicted
+++ resolved
@@ -111,9 +111,6 @@
 	SlaveReplicationOffset int    `redis:"slave-repl-offset"`
 }
 
-<<<<<<< HEAD
-// buildSlaveInfoStruct builds the struct for a slave from the Redis slaves command
-=======
 // SentinelInfo represents the information returned from a "SENTINEL SENTINELS
 // <name>" command
 type SentinelInfo struct {
@@ -133,7 +130,6 @@
 }
 
 // buildSlaveInfoStruct builods the struct for a slave from the Redis slaves command
->>>>>>> 5a5104a4
 func (r *Redis) buildSlaveInfoStruct(info map[string]string) (master SlaveInfo, err error) {
 	s := reflect.ValueOf(&master).Elem()
 	typeOfT := s.Type()
@@ -230,9 +226,7 @@
 	return err
 }
 
-<<<<<<< HEAD
 // SentinelMasters returns the list of known masters
-=======
 func (r *Redis) SentinelSentinels(podName string) (sentinels []SentinelInfo, err error) {
 	reply, err := r.ExecuteCommand("SENTINEL", "SENTINELS", podName)
 	if err != nil {
@@ -251,7 +245,6 @@
 	return
 }
 
->>>>>>> 5a5104a4
 func (r *Redis) SentinelMasters() (masters []MasterInfo, err error) {
 	rp, err := r.ExecuteCommand("SENTINEL", "MASTERS")
 	if err != nil {
@@ -269,23 +262,6 @@
 	return
 }
 
-<<<<<<< HEAD
-// SentinelSentinels returns the data about known sentinels for the given
-// pod/master
-func (r *Redis) SentinelSentinels(master string) (sentinels []MasterInfo, err error) {
-	rp, err := r.ExecuteCommand("SENTINEL", "SENTINELS", master)
-	if err != nil {
-		return
-	}
-	podcount := len(rp.Multi)
-	for i := 0; i < podcount; i++ {
-		pod, err := rp.Multi[i].HashValue()
-		if err != nil {
-			log.Fatal("Error:", err)
-		}
-		minfo, err := r.buildMasterInfoStruct(pod)
-		sentinels = append(sentinels, minfo)
-=======
 func (r *Redis) buildSentinelInfoStruct(info map[string]string) (sentinel SentinelInfo, err error) {
 	s := reflect.ValueOf(&sentinel).Elem()
 	typeOfT := s.Type()
@@ -319,7 +295,6 @@
 				}
 			}
 		}
->>>>>>> 5a5104a4
 	}
 	return
 }
