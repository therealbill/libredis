--- conflicted
+++ resolved
@@ -312,7 +312,6 @@
 		f := s.Field(i)
 		tag := p.Tag.Get("redis")
 		if f.Type().Name() == "int" {
-<<<<<<< HEAD
 			if info[tag] > "" {
 				val, err := strconv.ParseInt(info[tag], 10, 64)
 				if err != nil {
@@ -320,13 +319,6 @@
 				} else {
 					f.SetInt(val)
 				}
-=======
-			val, err := strconv.ParseInt(info[tag], 10, 64)
-			if err != nil {
-				//fmt.Println("Unable to convert to integer from sentinel server:", tag, info[tag], err)
-			} else {
-				f.SetInt(val)
->>>>>>> 144dcba2
 			}
 		}
 		if f.Type().Name() == "string" {
