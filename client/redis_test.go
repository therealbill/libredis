--- conflicted
+++ resolved
@@ -20,11 +20,7 @@
 )
 
 func init() {
-<<<<<<< HEAD
-	client, err := DialWithConfig(&DialConfig{network, address, db, password, timeout, maxidle, tcpKeepAlive})
-=======
-	client, err := DialWithConfig(&DialConfig{network, address, db, password, timeout, maxidle, false, false, "", "", "", ""})
->>>>>>> 0acb20f2
+	client, err := DialWithConfig(&DialConfig{network, address, db, password, timeout, maxidle, false, false, "", "", "", "", tcpKeepAlive})
 	if err != nil {
 		panic(err)
 	}
@@ -32,31 +28,25 @@
 }
 
 func TestDial(t *testing.T) {
-<<<<<<< HEAD
-	redis, err := DialWithConfig(&DialConfig{network, address, db, password, timeout, maxidle, tcpKeepAlive})
-=======
-	redis, err := DialWithConfig(&DialConfig{network, address, db, password, timeout, maxidle, false, false, "", "", "", ""})
->>>>>>> 0acb20f2
+	client, err := DialWithConfig(&DialConfig{network, address, db, password, timeout, maxidle, false, false, "", "", "", "", tcpKeepAlive})
 	if err != nil {
 		t.Error(err)
-	} else if err := redis.Ping(); err != nil {
+	} else if err := client.Ping(); err != nil {
 		t.Error(err)
 	}
-	redis.pool.Close()
+	client.pool.Close()
 }
 
 func TestDialTimeout(t *testing.T) {
-<<<<<<< HEAD
-	redis, err := DialWithConfig(&DialConfig{network, address, db, password, timeout, maxidle, tcpKeepAlive})
-=======
-	redis, err := DialWithConfig(&DialConfig{network, address, db, password, timeout, maxidle, false, false, "", "", "", ""})
->>>>>>> 0acb20f2
+	client, err := DialWithConfig(&DialConfig{network, address, db, password, timeout, maxidle, false, false, "", "", "", "", tcpKeepAlive})
 	if err != nil {
 		t.Error(err)
-	} else if err := redis.Ping(); err != nil {
-		t.Error(err)
+	} else {
+		if err := client.Ping(); err != nil {
+			t.Error(err)
+		}
 	}
-	redis.pool.Close()
+	client.pool.Close()
 }
 
 func TestDiaURL(t *testing.T) {
